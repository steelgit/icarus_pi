--- conflicted
+++ resolved
@@ -48,11 +48,8 @@
     //rclcpp::Time currentTime = EncoderClock->get_clock()->now();
     //currentTimeFL = currentTime.seconds();
 
-<<<<<<< HEAD
+
     fl_wheel_.pos = fl_wheel_.calcEncAngle(currentPosition);
-=======
-    //fl_wheel_.pos = fl_wheel_.calcEncAngle(currentPosition);
->>>>>>> 7746a76a
     //currentPositionFL = fl_wheel_.calcEncAngle(currentPosition);
     //double deltaDistanceFL =currentPositionFL - old_positionFL;
     //old_positionFL = currentPositionFL;
@@ -74,18 +71,10 @@
 
 void callbackFR(int currentPosition)
 {   
-
-<<<<<<< HEAD
    //rclcpp::Time currentTime = EncoderClock->get_clock()->now();
    //currentTimeFR = currentTime.seconds();
 
     fr_wheel_.pos = fr_wheel_.calcEncAngle(currentPosition);
-=======
-    //rclcpp::Time currentTime = EncoderClock->get_clock()->now();
-    //currentTimeFR = currentTime.seconds();
-
-    //fr_wheel_.pos = fr_wheel_.calcEncAngle(currentPosition);
->>>>>>> 7746a76a
     //currentPositionFR = fr_wheel_.calcEncAngle(currentPosition);
     //double deltaDistanceFR =currentPositionFR - old_positionFR;
     //old_positionFR = currentPositionFR;
@@ -110,11 +99,8 @@
     //rclcpp::Time currentTime = EncoderClock->get_clock()->now();
     //currentTimeBL = currentTime.seconds();
 
-<<<<<<< HEAD
+
     bl_wheel_.pos = bl_wheel_.calcEncAngle(currentPosition);
-=======
-    //bl_wheel_.pos = bl_wheel_.calcEncAngle(currentPosition);
->>>>>>> 7746a76a
     //currentPositionBL = bl_wheel_.calcEncAngle(currentPosition);
     //double deltaDistanceBL =currentPositionBL - old_positionBL;
     //old_positionBL = currentPositionBL;
@@ -140,12 +126,8 @@
  
     //rclcpp::Time currentTime = EncoderClock->get_clock()->now();
     //currentTimeBR = currentTime.seconds();
-
-<<<<<<< HEAD
+  
     br_wheel_.pos = br_wheel_.calcEncAngle(currentPosition);
-=======
-    //br_wheel_.pos = br_wheel_.calcEncAngle(currentPosition);
->>>>>>> 7746a76a
     //currentPositionBR = br_wheel_.calcEncAngle(currentPosition);
     //double deltaDistanceBR =currentPositionBR - old_positionBR;
     //old_positionBR = currentPositionBR;
