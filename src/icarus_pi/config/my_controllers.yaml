--- conflicted
+++ resolved
@@ -1,10 +1,6 @@
 controller_manager:
   ros__parameters:
-<<<<<<< HEAD
-    update_rate: 10
-=======
     update_rate: 15
->>>>>>> bb7ab404
     #use_sim_time: true
 
     mech_cont:
@@ -15,11 +11,7 @@
 
 mech_cont:
   ros__parameters:
-<<<<<<< HEAD
-    publish_rate: 20.0
-=======
     publish_rate: 30.0
->>>>>>> bb7ab404
     base_frame_id: base_link
     odom_frame_id: odom
 
@@ -28,13 +20,8 @@
     front_right_wheel_name: ["frontRight_joint"]
     back_left_wheel_name: ["backLeft_joint"]
     back_right_wheel_name: ["backRight_joint"]
-<<<<<<< HEAD
-    wheel_separation_width: 0.20008
-    wheel_separation_length: 0.16
-=======
     wheel_separation_width: 0.2100
     wheel_separation_length: 0.162
->>>>>>> bb7ab404
     wheel_radius: .024
     
 
@@ -58,9 +45,5 @@
 
 joint_broad:
   ros__parameters:
-<<<<<<< HEAD
-    publish_rate: 20
-=======
     update_rate: 30
->>>>>>> bb7ab404
     joints: ["frontLeft_joint", "backLeft_joint", "frontRight_joint", "backRight_joint"]