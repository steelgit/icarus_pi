--- conflicted
+++ resolved
@@ -57,17 +57,7 @@
     </gazebo>
 
     <!-- wheels -->
-<<<<<<< HEAD
 	<xacro:macro name="wheel" params="prefix x_reflect y_reflect rotate">
-        <joint name="${prefix}_joint" type="continuous">
-            <parent link="base_link"/>
-            <child link="${prefix}_link"/>
-            <origin xyz="${x_reflect*wheel_xoff} ${y_reflect*(chassis_width/2 + wheel_ygap)} ${-wheel_zoff}" rpy="-${pi/2} 0 ${rotate}"/>
-            <axis xyz="0 0 1"/>
-        </joint>
-        
-=======
-	<xacro:macro name="wheel" params="prefix x_reflect y_reflect">
         <xacro:if value="$(arg sim_mode)">
             <joint name="${prefix}_joint" type="fixed">
                 <parent link="base_link"/>
@@ -81,12 +71,11 @@
             <joint name="${prefix}_joint" type="continuous">
                 <parent link="base_link"/>
                 <child link="${prefix}_link"/>
-                <origin xyz="${x_reflect*wheel_xoff} ${y_reflect*(chassis_width/2 + wheel_ygap)} ${-wheel_zoff}" rpy="-${pi/2} 0 0"/>
+                <origin xyz="${x_reflect*wheel_xoff} ${y_reflect*(chassis_width/2 + wheel_ygap)} ${-wheel_zoff}" rpy="-${pi/2} 0 ${rotate}"/>
                 <axis xyz="0 0 1"/>
             </joint>
         </xacro:unless>
 
->>>>>>> 4b54c679
         <link name ="${prefix}_link">
 			<collision>
 				<geometry>
