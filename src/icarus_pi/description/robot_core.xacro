--- conflicted
+++ resolved
@@ -54,21 +54,12 @@
 
     <!-- wheels -->
 	<xacro:macro name="wheel" params="prefix x_reflect y_reflect rotate">
-<<<<<<< HEAD
         <joint name="${prefix}_joint" type="continuous">
             <parent link="base_link"/>
             <child link="${prefix}_link"/>
             <origin xyz="${x_reflect*wheel_xoff} ${y_reflect*(chassis_width/2 + wheel_ygap)} ${-wheel_zoff}" rpy="-${pi/2} 0 ${rotate}"/>
             <axis xyz="0 0 1"/>
         </joint>
-=======
-            <joint name="${prefix}_joint" type="continuous">
-                <parent link="base_link"/>
-                <child link="${prefix}_link"/>
-                <origin xyz="${x_reflect*wheel_xoff} ${y_reflect*(chassis_width/2 + wheel_ygap)} ${-wheel_zoff}" rpy="-${pi/2} 0 ${pi}"/>
-                <axis xyz="0 0 1"/>
-            </joint>
->>>>>>> bb7ab404
 
         <link name ="${prefix}_link">
 			<collision>
